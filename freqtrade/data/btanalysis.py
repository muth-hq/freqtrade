"""
Helpers when analyzing backtest data
"""
import logging
from pathlib import Path
from typing import Any, Dict, List, Optional, Tuple, Union

import numpy as np
import pandas as pd

from freqtrade.constants import LAST_BT_RESULT_FN
from freqtrade.misc import json_load
from freqtrade.persistence import LocalTrade, Trade, init_db


logger = logging.getLogger(__name__)

# Old format - maybe remove?
BT_DATA_COLUMNS_OLD = ["pair", "profit_percent", "open_date", "close_date", "index",
                       "trade_duration", "open_rate", "close_rate", "open_at_end", "sell_reason"]

# Mid-term format, created by BacktestResult Named Tuple
BT_DATA_COLUMNS_MID = ['pair', 'profit_percent', 'open_date', 'close_date', 'trade_duration',
                       'open_rate', 'close_rate', 'open_at_end', 'sell_reason', 'fee_open',
                       'fee_close', 'amount', 'profit_abs', 'profit_ratio']

# Newest format
BT_DATA_COLUMNS = ['pair', 'stake_amount', 'amount', 'open_date', 'close_date',
                   'open_rate', 'close_rate',
                   'fee_open', 'fee_close', 'trade_duration',
                   'profit_ratio', 'profit_abs', 'sell_reason',
                   'initial_stop_loss_abs', 'initial_stop_loss_ratio', 'stop_loss_abs',
<<<<<<< HEAD
                   'stop_loss_ratio', 'min_rate', 'max_rate', 'is_open', 'enter_tag']
=======
                   'stop_loss_ratio', 'min_rate', 'max_rate', 'is_open', 'buy_tag',
                   'is_short'
                   ]
>>>>>>> aad37bb8
# TODO-lev: usage of the above might need compatibility code (buy_tag, is_short?, ...?)


def get_latest_optimize_filename(directory: Union[Path, str], variant: str) -> str:
    """
    Get latest backtest export based on '.last_result.json'.
    :param directory: Directory to search for last result
    :param variant: 'backtest' or 'hyperopt' - the method to return
    :return: string containing the filename of the latest backtest result
    :raises: ValueError in the following cases:
        * Directory does not exist
        * `directory/.last_result.json` does not exist
        * `directory/.last_result.json` has the wrong content
    """
    if isinstance(directory, str):
        directory = Path(directory)
    if not directory.is_dir():
        raise ValueError(f"Directory '{directory}' does not exist.")
    filename = directory / LAST_BT_RESULT_FN

    if not filename.is_file():
        raise ValueError(
            f"Directory '{directory}' does not seem to contain backtest statistics yet.")

    with filename.open() as file:
        data = json_load(file)

    if f'latest_{variant}' not in data:
        raise ValueError(f"Invalid '{LAST_BT_RESULT_FN}' format.")

    return data[f'latest_{variant}']


def get_latest_backtest_filename(directory: Union[Path, str]) -> str:
    """
    Get latest backtest export based on '.last_result.json'.
    :param directory: Directory to search for last result
    :return: string containing the filename of the latest backtest result
    :raises: ValueError in the following cases:
        * Directory does not exist
        * `directory/.last_result.json` does not exist
        * `directory/.last_result.json` has the wrong content
    """
    return get_latest_optimize_filename(directory, 'backtest')


def get_latest_hyperopt_filename(directory: Union[Path, str]) -> str:
    """
    Get latest hyperopt export based on '.last_result.json'.
    :param directory: Directory to search for last result
    :return: string containing the filename of the latest hyperopt result
    :raises: ValueError in the following cases:
        * Directory does not exist
        * `directory/.last_result.json` does not exist
        * `directory/.last_result.json` has the wrong content
    """
    try:
        return get_latest_optimize_filename(directory, 'hyperopt')
    except ValueError:
        # Return default (legacy) pickle filename
        return 'hyperopt_results.pickle'


def get_latest_hyperopt_file(directory: Union[Path, str], predef_filename: str = None) -> Path:
    """
    Get latest hyperopt export based on '.last_result.json'.
    :param directory: Directory to search for last result
    :return: string containing the filename of the latest hyperopt result
    :raises: ValueError in the following cases:
        * Directory does not exist
        * `directory/.last_result.json` does not exist
        * `directory/.last_result.json` has the wrong content
    """
    if isinstance(directory, str):
        directory = Path(directory)
    if predef_filename:
        return directory / predef_filename
    return directory / get_latest_hyperopt_filename(directory)


def load_backtest_stats(filename: Union[Path, str]) -> Dict[str, Any]:
    """
    Load backtest statistics file.
    :param filename: pathlib.Path object, or string pointing to the file.
    :return: a dictionary containing the resulting file.
    """
    if isinstance(filename, str):
        filename = Path(filename)
    if filename.is_dir():
        filename = filename / get_latest_backtest_filename(filename)
    if not filename.is_file():
        raise ValueError(f"File {filename} does not exist.")
    logger.info(f"Loading backtest result from {filename}")
    with filename.open() as file:
        data = json_load(file)

    return data


def load_backtest_data(filename: Union[Path, str], strategy: Optional[str] = None) -> pd.DataFrame:
    """
    Load backtest data file.
    :param filename: pathlib.Path object, or string pointing to a file or directory
    :param strategy: Strategy to load - mainly relevant for multi-strategy backtests
                     Can also serve as protection to load the correct result.
    :return: a dataframe with the analysis results
    :raise: ValueError if loading goes wrong.
    """
    data = load_backtest_stats(filename)
    if not isinstance(data, list):
        # new, nested format
        if 'strategy' not in data:
            raise ValueError("Unknown dataformat.")

        if not strategy:
            if len(data['strategy']) == 1:
                strategy = list(data['strategy'].keys())[0]
            else:
                raise ValueError("Detected backtest result with more than one strategy. "
                                 "Please specify a strategy.")

        if strategy not in data['strategy']:
            raise ValueError(f"Strategy {strategy} not available in the backtest result.")

        data = data['strategy'][strategy]['trades']
        df = pd.DataFrame(data)
        if not df.empty:
            df['open_date'] = pd.to_datetime(df['open_date'],
                                             utc=True,
                                             infer_datetime_format=True
                                             )
            df['close_date'] = pd.to_datetime(df['close_date'],
                                              utc=True,
                                              infer_datetime_format=True
                                              )
    else:
        # old format - only with lists.
        df = pd.DataFrame(data, columns=BT_DATA_COLUMNS_OLD)
        if not df.empty:
            df['open_date'] = pd.to_datetime(df['open_date'],
                                             unit='s',
                                             utc=True,
                                             infer_datetime_format=True
                                             )
            df['close_date'] = pd.to_datetime(df['close_date'],
                                              unit='s',
                                              utc=True,
                                              infer_datetime_format=True
                                              )
            # Create compatibility with new format
            df['profit_abs'] = df['close_rate'] - df['open_rate']
    if not df.empty:
        if 'profit_ratio' not in df.columns:
            df['profit_ratio'] = df['profit_percent']
        df = df.sort_values("open_date").reset_index(drop=True)
    return df


def analyze_trade_parallelism(results: pd.DataFrame, timeframe: str) -> pd.DataFrame:
    """
    Find overlapping trades by expanding each trade once per period it was open
    and then counting overlaps.
    :param results: Results Dataframe - can be loaded
    :param timeframe: Timeframe used for backtest
    :return: dataframe with open-counts per time-period in timeframe
    """
    from freqtrade.exchange import timeframe_to_minutes
    timeframe_min = timeframe_to_minutes(timeframe)
    dates = [pd.Series(pd.date_range(row[1]['open_date'], row[1]['close_date'],
                                     freq=f"{timeframe_min}min"))
             for row in results[['open_date', 'close_date']].iterrows()]
    deltas = [len(x) for x in dates]
    dates = pd.Series(pd.concat(dates).values, name='date')
    df2 = pd.DataFrame(np.repeat(results.values, deltas, axis=0), columns=results.columns)

    df2 = pd.concat([dates, df2], axis=1)
    df2 = df2.set_index('date')
    df_final = df2.resample(f"{timeframe_min}min")[['pair']].count()
    df_final = df_final.rename({'pair': 'open_trades'}, axis=1)
    return df_final


def evaluate_result_multi(results: pd.DataFrame, timeframe: str,
                          max_open_trades: int) -> pd.DataFrame:
    """
    Find overlapping trades by expanding each trade once per period it was open
    and then counting overlaps
    :param results: Results Dataframe - can be loaded
    :param timeframe: Frequency used for the backtest
    :param max_open_trades: parameter max_open_trades used during backtest run
    :return: dataframe with open-counts per time-period in freq
    """
    df_final = analyze_trade_parallelism(results, timeframe)
    return df_final[df_final['open_trades'] > max_open_trades]


def trade_list_to_dataframe(trades: List[LocalTrade]) -> pd.DataFrame:
    """
    Convert list of Trade objects to pandas Dataframe
    :param trades: List of trade objects
    :return: Dataframe with BT_DATA_COLUMNS
    """
    df = pd.DataFrame.from_records([t.to_json() for t in trades], columns=BT_DATA_COLUMNS)
    if len(df) > 0:
        df.loc[:, 'close_date'] = pd.to_datetime(df['close_date'], utc=True)
        df.loc[:, 'open_date'] = pd.to_datetime(df['open_date'], utc=True)
        df.loc[:, 'close_rate'] = df['close_rate'].astype('float64')
    return df


def load_trades_from_db(db_url: str, strategy: Optional[str] = None) -> pd.DataFrame:
    """
    Load trades from a DB (using dburl)
    :param db_url: Sqlite url (default format sqlite:///tradesv3.dry-run.sqlite)
    :param strategy: Strategy to load - mainly relevant for multi-strategy backtests
                     Can also serve as protection to load the correct result.
    :return: Dataframe containing Trades
    """
    init_db(db_url, clean_open_orders=False)

    filters = []
    if strategy:
        filters.append(Trade.strategy == strategy)
    trades = trade_list_to_dataframe(Trade.get_trades(filters).all())

    return trades


def load_trades(source: str, db_url: str, exportfilename: Path,
                no_trades: bool = False, strategy: Optional[str] = None) -> pd.DataFrame:
    """
    Based on configuration option 'trade_source':
    * loads data from DB (using `db_url`)
    * loads data from backtestfile (using `exportfilename`)
    :param source: "DB" or "file" - specify source to load from
    :param db_url: sqlalchemy formatted url to a database
    :param exportfilename: Json file generated by backtesting
    :param no_trades: Skip using trades, only return backtesting data columns
    :return: DataFrame containing trades
    """
    if no_trades:
        df = pd.DataFrame(columns=BT_DATA_COLUMNS)
        return df

    if source == "DB":
        return load_trades_from_db(db_url)
    elif source == "file":
        return load_backtest_data(exportfilename, strategy)


def extract_trades_of_period(dataframe: pd.DataFrame, trades: pd.DataFrame,
                             date_index=False) -> pd.DataFrame:
    """
    Compare trades and backtested pair DataFrames to get trades performed on backtested period
    :return: the DataFrame of a trades of period
    """
    if date_index:
        trades_start = dataframe.index[0]
        trades_stop = dataframe.index[-1]
    else:
        trades_start = dataframe.iloc[0]['date']
        trades_stop = dataframe.iloc[-1]['date']
    trades = trades.loc[(trades['open_date'] >= trades_start) &
                        (trades['close_date'] <= trades_stop)]
    return trades


def calculate_market_change(data: Dict[str, pd.DataFrame], column: str = "close") -> float:
    """
    Calculate market change based on "column".
    Calculation is done by taking the first non-null and the last non-null element of each column
    and calculating the pctchange as "(last - first) / first".
    Then the results per pair are combined as mean.

    :param data: Dict of Dataframes, dict key should be pair.
    :param column: Column in the original dataframes to use
    :return:
    """
    tmp_means = []
    for pair, df in data.items():
        start = df[column].dropna().iloc[0]
        end = df[column].dropna().iloc[-1]
        tmp_means.append((end - start) / start)

    return float(np.mean(tmp_means))


def combine_dataframes_with_mean(data: Dict[str, pd.DataFrame],
                                 column: str = "close") -> pd.DataFrame:
    """
    Combine multiple dataframes "column"
    :param data: Dict of Dataframes, dict key should be pair.
    :param column: Column in the original dataframes to use
    :return: DataFrame with the column renamed to the dict key, and a column
        named mean, containing the mean of all pairs.
    """
    df_comb = pd.concat([data[pair].set_index('date').rename(
        {column: pair}, axis=1)[pair] for pair in data], axis=1)

    df_comb['mean'] = df_comb.mean(axis=1)

    return df_comb


def create_cum_profit(df: pd.DataFrame, trades: pd.DataFrame, col_name: str,
                      timeframe: str) -> pd.DataFrame:
    """
    Adds a column `col_name` with the cumulative profit for the given trades array.
    :param df: DataFrame with date index
    :param trades: DataFrame containing trades (requires columns close_date and profit_abs)
    :param col_name: Column name that will be assigned the results
    :param timeframe: Timeframe used during the operations
    :return: Returns df with one additional column, col_name, containing the cumulative profit.
    :raise: ValueError if trade-dataframe was found empty.
    """
    if len(trades) == 0:
        raise ValueError("Trade dataframe empty.")
    from freqtrade.exchange import timeframe_to_minutes
    timeframe_minutes = timeframe_to_minutes(timeframe)
    # Resample to timeframe to make sure trades match candles
    _trades_sum = trades.resample(f'{timeframe_minutes}min', on='close_date'
                                  )[['profit_abs']].sum()
    df.loc[:, col_name] = _trades_sum['profit_abs'].cumsum()
    # Set first value to 0
    df.loc[df.iloc[0].name, col_name] = 0
    # FFill to get continuous
    df[col_name] = df[col_name].ffill()
    return df


def calculate_max_drawdown(trades: pd.DataFrame, *, date_col: str = 'close_date',
                           value_col: str = 'profit_ratio'
                           ) -> Tuple[float, pd.Timestamp, pd.Timestamp, float, float]:
    """
    Calculate max drawdown and the corresponding close dates
    :param trades: DataFrame containing trades (requires columns close_date and profit_ratio)
    :param date_col: Column in DataFrame to use for dates (defaults to 'close_date')
    :param value_col: Column in DataFrame to use for values (defaults to 'profit_ratio')
    :return: Tuple (float, highdate, lowdate, highvalue, lowvalue) with absolute max drawdown,
             high and low time and high and low value.
    :raise: ValueError if trade-dataframe was found empty.
    """
    if len(trades) == 0:
        raise ValueError("Trade dataframe empty.")
    profit_results = trades.sort_values(date_col).reset_index(drop=True)
    max_drawdown_df = pd.DataFrame()
    max_drawdown_df['cumulative'] = profit_results[value_col].cumsum()
    max_drawdown_df['high_value'] = max_drawdown_df['cumulative'].cummax()
    max_drawdown_df['drawdown'] = max_drawdown_df['cumulative'] - max_drawdown_df['high_value']

    idxmin = max_drawdown_df['drawdown'].idxmin()
    if idxmin == 0:
        raise ValueError("No losing trade, therefore no drawdown.")
    high_date = profit_results.loc[max_drawdown_df.iloc[:idxmin]['high_value'].idxmax(), date_col]
    low_date = profit_results.loc[idxmin, date_col]
    high_val = max_drawdown_df.loc[max_drawdown_df.iloc[:idxmin]
                                   ['high_value'].idxmax(), 'cumulative']
    low_val = max_drawdown_df.loc[idxmin, 'cumulative']
    return abs(min(max_drawdown_df['drawdown'])), high_date, low_date, high_val, low_val


def calculate_csum(trades: pd.DataFrame, starting_balance: float = 0) -> Tuple[float, float]:
    """
    Calculate min/max cumsum of trades, to show if the wallet/stake amount ratio is sane
    :param trades: DataFrame containing trades (requires columns close_date and profit_percent)
    :param starting_balance: Add starting balance to results, to show the wallets high / low points
    :return: Tuple (float, float) with cumsum of profit_abs
    :raise: ValueError if trade-dataframe was found empty.
    """
    if len(trades) == 0:
        raise ValueError("Trade dataframe empty.")

    csum_df = pd.DataFrame()
    csum_df['sum'] = trades['profit_abs'].cumsum()
    csum_min = csum_df['sum'].min() + starting_balance
    csum_max = csum_df['sum'].max() + starting_balance

    return csum_min, csum_max<|MERGE_RESOLUTION|>--- conflicted
+++ resolved
@@ -30,13 +30,9 @@
                    'fee_open', 'fee_close', 'trade_duration',
                    'profit_ratio', 'profit_abs', 'sell_reason',
                    'initial_stop_loss_abs', 'initial_stop_loss_ratio', 'stop_loss_abs',
-<<<<<<< HEAD
-                   'stop_loss_ratio', 'min_rate', 'max_rate', 'is_open', 'enter_tag']
-=======
-                   'stop_loss_ratio', 'min_rate', 'max_rate', 'is_open', 'buy_tag',
+                   'stop_loss_ratio', 'min_rate', 'max_rate', 'is_open', 'enter_tag',
                    'is_short'
                    ]
->>>>>>> aad37bb8
 # TODO-lev: usage of the above might need compatibility code (buy_tag, is_short?, ...?)
 
 
