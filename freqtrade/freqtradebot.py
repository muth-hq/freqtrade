--- conflicted
+++ resolved
@@ -364,27 +364,22 @@
         # Get order details for actual price per unit
         if trade.open_order_id:
             # Update trade with order values
-<<<<<<< HEAD
-            self.logger.info('Found open order for %s', trade)
+            logger.info('Found open order for %s', trade)
             order = exchange.get_order(trade.open_order_id, trade.pair)
             # TODO: correct place here ??
             # Try update amount (binance-fix)
             try:
                 new_amount = self.get_real_amount(trade)
                 if order['amount'] != new_amount:
-                    self.logger.info("Updating amount for Trade {} from {} to {}".format(
+                    logger.info("Updating amount for Trade {} from {} to {}".format(
                         trade, order['amount'], new_amount))
                     order['amount'] = new_amount
                     trade.fee_open = 0
 
             except OperationalException as exception:
-                self.logger.warning("could not update trade amount: %s", exception)
+                logger.warning("could not update trade amount: %s", exception)
 
             trade.update(order)
-=======
-            logger.info('Found open order for %s', trade)
-            trade.update(exchange.get_order(trade.open_order_id, trade.pair))
->>>>>>> 23e989d3
 
         if trade.is_open and trade.open_order_id is None:
             # Check if we can sell our current pair
@@ -412,7 +407,7 @@
                     fee_abs += trade["fee"]["cost"]
 
         if amount != order.amount:
-            self.logger.warning("amount {} does not match amount {}".format(amount, order.amount))
+            logger.warning("amount {} does not match amount {}".format(amount, order.amount))
             raise OperationalException("Half bought? Amounts don't match")
         real_amount = amount - fee_abs
         return real_amount
@@ -424,16 +419,16 @@
         """
         if trade.is_open and trade.open_order_id is None:
             # Trade is not open anymore
-            self.logger.warning("could not open trade amount - Trade is not open anymore")
+            logger.warning("could not open trade amount - Trade is not open anymore")
             return False
         try:
             new_amount = self.get_real_amount(trade)
         except OperationalException as exception:
-            self.logger.warning("could not update trade amount: %s", exception)
+            logger.warning("could not update trade amount: %s", exception)
             return False
         # updating amount
         if trade.amount != new_amount:
-            self.logger.info("Updating amount for Trade {} from {} to {}".format(
+            logger.info("Updating amount for Trade {} from {} to {}".format(
                         trade, trade.amount, new_amount))
             trade.amount = new_amount
             trade.fee_open = 0  # Fee was applied - set to 0 for buy
