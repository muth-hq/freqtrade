# pragma pylint: disable=missing-docstring,W0212,C0103
import os
from copy import deepcopy
from unittest.mock import MagicMock
import pandas as pd
from freqtrade.optimize.hyperopt import Hyperopt
import freqtrade.tests.conftest as tt  # test tools

<<<<<<< HEAD
=======
from freqtrade.optimize.hyperopt import calculate_loss, TARGET_TRADES, EXPECTED_MAX_PROFIT, start, \
    log_results, save_trials, read_trials, generate_roi_table, has_space

import freqtrade.optimize.hyperopt as hyperopt


def test_loss_calculation_prefer_correct_trade_count():
    correct = calculate_loss(1, TARGET_TRADES, 20)
    over = calculate_loss(1, TARGET_TRADES + 100, 20)
    under = calculate_loss(1, TARGET_TRADES - 100, 20)
    assert over > correct
    assert under > correct
>>>>>>> e3d22291

# Avoid to reinit the same object again and again
_HYPEROPT = Hyperopt(tt.default_conf())


# Functions for recurrent object patching
def create_trials(mocker) -> None:
    """
    When creating trials, mock the hyperopt Trials so that *by default*
      - we don't create any pickle'd files in the filesystem
      - we might have a pickle'd file so make sure that we return
        false when looking for it
    """
    _HYPEROPT.trials_file = os.path.join('freqtrade', 'tests', 'optimize', 'ut_trials.pickle')

    mocker.patch('freqtrade.optimize.hyperopt.os.path.exists', return_value=False)
    mocker.patch('freqtrade.optimize.hyperopt.os.remove', return_value=True)
    mocker.patch('freqtrade.optimize.hyperopt.pickle.dump', return_value=None)

    return mocker.Mock(
        results=[
            {
                'loss': 1,
                'result': 'foo',
                'status': 'ok'
            }
        ],
        best_trial={'misc': {'vals': {'adx': 999}}}
    )


<<<<<<< HEAD
# Unit tests
def test_loss_calculation_prefer_correct_trade_count() -> None:
    """
    Test Hyperopt.calculate_loss()
    """
    hyperopt = _HYPEROPT
=======
def test_start_calls_fmin(mocker):
    trials = create_trials(mocker)
    mocker.patch('freqtrade.optimize.tickerdata_to_dataframe')
    mocker.patch('freqtrade.optimize.hyperopt.TRIALS', return_value=trials)
    mocker.patch('freqtrade.optimize.hyperopt.sorted',
                 return_value=trials.results)
    mocker.patch('freqtrade.optimize.preprocess')
    mocker.patch('freqtrade.optimize.load_data')
    mock_fmin = mocker.patch('freqtrade.optimize.hyperopt.fmin', return_value={})

    args = mocker.Mock(epochs=1, config='config.json.example', mongodb=False,
                       timerange=None, spaces='all')
    start(args)
>>>>>>> e3d22291

    correct = hyperopt.calculate_loss(1, hyperopt.target_trades, 20)
    over = hyperopt.calculate_loss(1, hyperopt.target_trades + 100, 20)
    under = hyperopt.calculate_loss(1, hyperopt.target_trades - 100, 20)
    assert over > correct
    assert under > correct


def test_loss_calculation_prefer_shorter_trades() -> None:
    """
    Test Hyperopt.calculate_loss()
    """
    hyperopt = _HYPEROPT

<<<<<<< HEAD
    shorter = hyperopt.calculate_loss(1, 100, 20)
    longer = hyperopt.calculate_loss(1, 100, 30)
    assert shorter < longer
=======
    args = mocker.Mock(epochs=1, config='config.json.example', mongodb=True,
                       timerange=None, spaces='all')
    start(args)
>>>>>>> e3d22291


def test_loss_calculation_has_limited_profit() -> None:
    hyperopt = _HYPEROPT

    correct = hyperopt.calculate_loss(hyperopt.expected_max_profit, hyperopt.target_trades, 20)
    over = hyperopt.calculate_loss(hyperopt.expected_max_profit * 2, hyperopt.target_trades, 20)
    under = hyperopt.calculate_loss(hyperopt.expected_max_profit / 2, hyperopt.target_trades, 20)
    assert over == correct
    assert under > correct


def test_log_results_if_loss_improves(caplog) -> None:
    hyperopt = _HYPEROPT
    hyperopt.current_best_loss = 2
    hyperopt.log_results(
        {
            'loss': 1,
            'current_tries': 1,
            'total_tries': 2,
            'result': 'foo'
        }
    )
    assert tt.log_has('    1/2: foo. Loss 1.00000', caplog.record_tuples)


def test_no_log_if_loss_does_not_improve(caplog) -> None:
    hyperopt = _HYPEROPT
    hyperopt.current_best_loss = 2
    hyperopt.log_results(
        {
            'loss': 3,
        }
    )
    assert caplog.record_tuples == []


def test_fmin_best_results(mocker, default_conf, caplog) -> None:
    fmin_result = {
        "macd_below_zero": 0,
        "adx": 1,
        "adx-value": 15.0,
        "fastd": 1,
        "fastd-value": 40.0,
        "green_candle": 1,
        "mfi": 0,
        "over_sar": 0,
        "rsi": 1,
        "rsi-value": 37.0,
        "trigger": 2,
        "uptrend_long_ema": 1,
        "uptrend_short_ema": 0,
        "uptrend_sma": 0,
        "stoploss": -0.1,
        "roi_t1": 1,
        "roi_t2": 2,
        "roi_t3": 3,
        "roi_p1": 1,
        "roi_p2": 2,
        "roi_p3": 3,
    }

    conf = deepcopy(default_conf)
    conf.update({'config': 'config.json.example'})
    conf.update({'epochs': 1})
    conf.update({'timerange': None})

    mocker.patch('freqtrade.optimize.hyperopt.load_data', MagicMock())
    mocker.patch('freqtrade.optimize.hyperopt.fmin', return_value=fmin_result)
    mocker.patch('freqtrade.optimize.hyperopt.hyperopt_optimize_conf', return_value=conf)
    mocker.patch('freqtrade.logger.Logger.set_format', MagicMock())

    hyperopt = Hyperopt(conf)
    hyperopt.trials = create_trials(mocker)
    hyperopt.tickerdata_to_dataframe = MagicMock()

<<<<<<< HEAD
    hyperopt.start()
=======
    args = mocker.Mock(epochs=1, config='config.json.example',
                       timerange=None, spaces='all')
    start(args)
>>>>>>> e3d22291

    exists = [
        'Best parameters:',
        '"adx": {\n        "enabled": true,\n        "value": 15.0\n    },',
        '"fastd": {\n        "enabled": true,\n        "value": 40.0\n    },',
        '"green_candle": {\n        "enabled": true\n    },',
        '"macd_below_zero": {\n        "enabled": false\n    },',
        '"mfi": {\n        "enabled": false\n    },',
        '"over_sar": {\n        "enabled": false\n    },',
        '"roi_p1": 1.0,',
        '"roi_p2": 2.0,',
        '"roi_p3": 3.0,',
        '"roi_t1": 1.0,',
        '"roi_t2": 2.0,',
        '"roi_t3": 3.0,',
        '"rsi": {\n        "enabled": true,\n        "value": 37.0\n    },',
        '"stoploss": -0.1,',
        '"trigger": {\n        "type": "faststoch10"\n    },',
        '"uptrend_long_ema": {\n        "enabled": true\n    },',
        '"uptrend_short_ema": {\n        "enabled": false\n    },',
        '"uptrend_sma": {\n        "enabled": false\n    }',
        'ROI table:\n{0: 6.0, 3.0: 3.0, 5.0: 1.0, 6.0: 0}',
        'Best Result:\nfoo'
    ]
    for line in exists:
        assert line in caplog.text


def test_fmin_throw_value_error(mocker, default_conf, caplog) -> None:
    mocker.patch('freqtrade.optimize.hyperopt.load_data', MagicMock())
    mocker.patch('freqtrade.optimize.hyperopt.fmin', side_effect=ValueError())

<<<<<<< HEAD
    conf = deepcopy(default_conf)
    conf.update({'config': 'config.json.example'})
    conf.update({'epochs': 1})
    conf.update({'timerange': None})
    mocker.patch('freqtrade.optimize.hyperopt.hyperopt_optimize_conf', return_value=conf)
    mocker.patch('freqtrade.logger.Logger.set_format', MagicMock())

    hyperopt = Hyperopt(conf)
    hyperopt.trials = create_trials(mocker)
    hyperopt.tickerdata_to_dataframe = MagicMock()

    hyperopt.start()
=======
    args = mocker.Mock(epochs=1, config='config.json.example',
                       timerange=None, spaces='all')
    start(args)
>>>>>>> e3d22291

    exists = [
        'Best Result:',
        'Sorry, Hyperopt was not able to find good parameters. Please try with more epochs '
        '(param: -e).',
    ]

    for line in exists:
        assert line in caplog.text


def test_resuming_previous_hyperopt_results_succeeds(mocker, default_conf) -> None:
    trials = create_trials(mocker)
<<<<<<< HEAD

    conf = deepcopy(default_conf)
    conf.update({'config': 'config.json.example'})
    conf.update({'epochs': 1})
    conf.update({'mongodb': False})
    conf.update({'timerange': None})

    mocker.patch('freqtrade.optimize.hyperopt.os.path.exists', return_value=True)
    mocker.patch('freqtrade.optimize.hyperopt.len', return_value=len(trials.results))
    mock_read = mocker.patch(
        'freqtrade.optimize.hyperopt.Hyperopt.read_trials',
        return_value=trials
    )
    mock_save = mocker.patch(
        'freqtrade.optimize.hyperopt.Hyperopt.save_trials',
        return_value=None
    )
    mocker.patch('freqtrade.optimize.hyperopt.sorted', return_value=trials.results)
    mocker.patch('freqtrade.optimize.hyperopt.load_data', MagicMock())
    mocker.patch('freqtrade.optimize.hyperopt.fmin', return_value={})
    mocker.patch('freqtrade.optimize.hyperopt.hyperopt_optimize_conf', return_value=conf)
    mocker.patch('freqtrade.logger.Logger.set_format', MagicMock())

    hyperopt = Hyperopt(conf)
    hyperopt.trials = trials
    hyperopt.tickerdata_to_dataframe = MagicMock()

    hyperopt.start()
=======
    mocker.patch('freqtrade.optimize.hyperopt.TRIALS',
                 return_value=trials)
    mocker.patch('freqtrade.optimize.hyperopt.os.path.exists',
                 return_value=True)
    mocker.patch('freqtrade.optimize.hyperopt.len',
                 return_value=len(trials.results))
    mock_read = mocker.patch('freqtrade.optimize.hyperopt.read_trials',
                             return_value=trials)
    mock_save = mocker.patch('freqtrade.optimize.hyperopt.save_trials',
                             return_value=None)
    mocker.patch('freqtrade.optimize.hyperopt.sorted',
                 return_value=trials.results)
    mocker.patch('freqtrade.optimize.preprocess')
    mocker.patch('freqtrade.optimize.load_data')
    mocker.patch('freqtrade.optimize.hyperopt.fmin',
                 return_value={})
    args = mocker.Mock(epochs=1,
                       config='config.json.example',
                       mongodb=False,
                       timerange=None,
                       spaces='all')

    start(args)
>>>>>>> e3d22291

    mock_read.assert_called_once()
    mock_save.assert_called_once()

    current_tries = hyperopt.current_tries
    total_tries = hyperopt.total_tries

    assert current_tries == len(trials.results)
    assert total_tries == (current_tries + len(trials.results))


def test_save_trials_saves_trials(mocker, caplog) -> None:
    create_trials(mocker)
    mock_dump = mocker.patch('freqtrade.optimize.hyperopt.pickle.dump', return_value=None)

    hyperopt = _HYPEROPT
    mocker.patch('freqtrade.optimize.hyperopt.open', return_value=hyperopt.trials_file)

    hyperopt.save_trials()

    assert tt.log_has(
        'Saving Trials to \'freqtrade/tests/optimize/ut_trials.pickle\'',
        caplog.record_tuples
    )
    mock_dump.assert_called_once()


def test_read_trials_returns_trials_file(mocker, default_conf, caplog) -> None:
    trials = create_trials(mocker)
    mock_load = mocker.patch('freqtrade.optimize.hyperopt.pickle.load', return_value=trials)
    mock_open = mocker.patch('freqtrade.optimize.hyperopt.open', return_value=mock_load)

    hyperopt = _HYPEROPT
    hyperopt_trial = hyperopt.read_trials()
    assert tt.log_has(
        'Reading Trials from \'freqtrade/tests/optimize/ut_trials.pickle\'',
        caplog.record_tuples
    )
    assert hyperopt_trial == trials
    mock_open.assert_called_once()
    mock_load.assert_called_once()


def test_roi_table_generation() -> None:
    params = {
        'roi_t1': 5,
        'roi_t2': 10,
        'roi_t3': 15,
        'roi_p1': 1,
        'roi_p2': 2,
        'roi_p3': 3,
    }

    hyperopt = _HYPEROPT
    assert hyperopt.generate_roi_table(params) == {0: 6, 15: 3, 25: 1, 30: 0}


def test_start_calls_fmin(mocker, default_conf) -> None:
    trials = create_trials(mocker)
    mocker.patch('freqtrade.optimize.hyperopt.sorted', return_value=trials.results)
    mocker.patch('freqtrade.optimize.hyperopt.load_data', MagicMock())
    mock_fmin = mocker.patch('freqtrade.optimize.hyperopt.fmin', return_value={})

    conf = deepcopy(default_conf)
    conf.update({'config': 'config.json.example'})
    conf.update({'epochs': 1})
    conf.update({'mongodb': False})
    conf.update({'timerange': None})

    hyperopt = Hyperopt(conf)
    hyperopt.trials = trials
    hyperopt.tickerdata_to_dataframe = MagicMock()

    hyperopt.start()
    mock_fmin.assert_called_once()


def test_start_uses_mongotrials(mocker, default_conf) -> None:
    mocker.patch('freqtrade.optimize.hyperopt.load_data', MagicMock())
    mock_fmin = mocker.patch('freqtrade.optimize.hyperopt.fmin', return_value={})
    mock_mongotrials = mocker.patch(
        'freqtrade.optimize.hyperopt.MongoTrials',
        return_value=create_trials(mocker)
    )

    conf = deepcopy(default_conf)
    conf.update({'config': 'config.json.example'})
    conf.update({'epochs': 1})
    conf.update({'mongodb': True})
    conf.update({'timerange': None})
    mocker.patch('freqtrade.optimize.hyperopt.hyperopt_optimize_conf', return_value=conf)

    hyperopt = Hyperopt(conf)
    hyperopt.tickerdata_to_dataframe = MagicMock()

    hyperopt.start()
    mock_mongotrials.assert_called_once()
    mock_fmin.assert_called_once()


# test log_trials_result
# test buy_strategy_generator def populate_buy_trend
# test optimizer if 'ro_t1' in params

def test_format_results():
    """
    Test Hyperopt.format_results()
    """
    trades = [
        ('BTC_ETH', 2, 2, 123),
        ('BTC_LTC', 1, 1, 123),
        ('BTC_XRP', -1, -2, -246)
    ]
    labels = ['currency', 'profit_percent', 'profit_BTC', 'duration']
    df = pd.DataFrame.from_records(trades, columns=labels)
    x = Hyperopt.format_results(df)
    assert x.find(' 66.67%')


def test_signal_handler(mocker):
    """
    Test Hyperopt.signal_handler()
    """
    m = MagicMock()
    mocker.patch('sys.exit', m)
    mocker.patch('freqtrade.optimize.hyperopt.Hyperopt.save_trials', m)
    mocker.patch('freqtrade.optimize.hyperopt.Hyperopt.log_trials_result', m)

    hyperopt = _HYPEROPT
    hyperopt.signal_handler(9, None)
    assert m.call_count == 3


def test_has_space():
    assert has_space(['buy', 'roi'], 'roi')
    assert has_space(['buy', 'roi'], 'buy')
    assert not has_space(['buy', 'roi'], 'stoploss')
    assert has_space(['all'], 'buy')<|MERGE_RESOLUTION|>--- conflicted
+++ resolved
@@ -6,21 +6,6 @@
 from freqtrade.optimize.hyperopt import Hyperopt
 import freqtrade.tests.conftest as tt  # test tools
 
-<<<<<<< HEAD
-=======
-from freqtrade.optimize.hyperopt import calculate_loss, TARGET_TRADES, EXPECTED_MAX_PROFIT, start, \
-    log_results, save_trials, read_trials, generate_roi_table, has_space
-
-import freqtrade.optimize.hyperopt as hyperopt
-
-
-def test_loss_calculation_prefer_correct_trade_count():
-    correct = calculate_loss(1, TARGET_TRADES, 20)
-    over = calculate_loss(1, TARGET_TRADES + 100, 20)
-    under = calculate_loss(1, TARGET_TRADES - 100, 20)
-    assert over > correct
-    assert under > correct
->>>>>>> e3d22291
 
 # Avoid to reinit the same object again and again
 _HYPEROPT = Hyperopt(tt.default_conf())
@@ -52,28 +37,12 @@
     )
 
 
-<<<<<<< HEAD
 # Unit tests
 def test_loss_calculation_prefer_correct_trade_count() -> None:
     """
     Test Hyperopt.calculate_loss()
     """
     hyperopt = _HYPEROPT
-=======
-def test_start_calls_fmin(mocker):
-    trials = create_trials(mocker)
-    mocker.patch('freqtrade.optimize.tickerdata_to_dataframe')
-    mocker.patch('freqtrade.optimize.hyperopt.TRIALS', return_value=trials)
-    mocker.patch('freqtrade.optimize.hyperopt.sorted',
-                 return_value=trials.results)
-    mocker.patch('freqtrade.optimize.preprocess')
-    mocker.patch('freqtrade.optimize.load_data')
-    mock_fmin = mocker.patch('freqtrade.optimize.hyperopt.fmin', return_value={})
-
-    args = mocker.Mock(epochs=1, config='config.json.example', mongodb=False,
-                       timerange=None, spaces='all')
-    start(args)
->>>>>>> e3d22291
 
     correct = hyperopt.calculate_loss(1, hyperopt.target_trades, 20)
     over = hyperopt.calculate_loss(1, hyperopt.target_trades + 100, 20)
@@ -88,15 +57,9 @@
     """
     hyperopt = _HYPEROPT
 
-<<<<<<< HEAD
     shorter = hyperopt.calculate_loss(1, 100, 20)
     longer = hyperopt.calculate_loss(1, 100, 30)
     assert shorter < longer
-=======
-    args = mocker.Mock(epochs=1, config='config.json.example', mongodb=True,
-                       timerange=None, spaces='all')
-    start(args)
->>>>>>> e3d22291
 
 
 def test_loss_calculation_has_limited_profit() -> None:
@@ -163,6 +126,7 @@
     conf.update({'config': 'config.json.example'})
     conf.update({'epochs': 1})
     conf.update({'timerange': None})
+    conf.update({'spaces': 'all'})
 
     mocker.patch('freqtrade.optimize.hyperopt.load_data', MagicMock())
     mocker.patch('freqtrade.optimize.hyperopt.fmin', return_value=fmin_result)
@@ -173,13 +137,7 @@
     hyperopt.trials = create_trials(mocker)
     hyperopt.tickerdata_to_dataframe = MagicMock()
 
-<<<<<<< HEAD
-    hyperopt.start()
-=======
-    args = mocker.Mock(epochs=1, config='config.json.example',
-                       timerange=None, spaces='all')
-    start(args)
->>>>>>> e3d22291
+    hyperopt.start()
 
     exists = [
         'Best parameters:',
@@ -212,11 +170,11 @@
     mocker.patch('freqtrade.optimize.hyperopt.load_data', MagicMock())
     mocker.patch('freqtrade.optimize.hyperopt.fmin', side_effect=ValueError())
 
-<<<<<<< HEAD
-    conf = deepcopy(default_conf)
-    conf.update({'config': 'config.json.example'})
-    conf.update({'epochs': 1})
-    conf.update({'timerange': None})
+    conf = deepcopy(default_conf)
+    conf.update({'config': 'config.json.example'})
+    conf.update({'epochs': 1})
+    conf.update({'timerange': None})
+    conf.update({'spaces': 'all'})
     mocker.patch('freqtrade.optimize.hyperopt.hyperopt_optimize_conf', return_value=conf)
     mocker.patch('freqtrade.logger.Logger.set_format', MagicMock())
 
@@ -225,11 +183,6 @@
     hyperopt.tickerdata_to_dataframe = MagicMock()
 
     hyperopt.start()
-=======
-    args = mocker.Mock(epochs=1, config='config.json.example',
-                       timerange=None, spaces='all')
-    start(args)
->>>>>>> e3d22291
 
     exists = [
         'Best Result:',
@@ -243,13 +196,13 @@
 
 def test_resuming_previous_hyperopt_results_succeeds(mocker, default_conf) -> None:
     trials = create_trials(mocker)
-<<<<<<< HEAD
 
     conf = deepcopy(default_conf)
     conf.update({'config': 'config.json.example'})
     conf.update({'epochs': 1})
     conf.update({'mongodb': False})
     conf.update({'timerange': None})
+    conf.update({'spaces': 'all'})
 
     mocker.patch('freqtrade.optimize.hyperopt.os.path.exists', return_value=True)
     mocker.patch('freqtrade.optimize.hyperopt.len', return_value=len(trials.results))
@@ -272,31 +225,6 @@
     hyperopt.tickerdata_to_dataframe = MagicMock()
 
     hyperopt.start()
-=======
-    mocker.patch('freqtrade.optimize.hyperopt.TRIALS',
-                 return_value=trials)
-    mocker.patch('freqtrade.optimize.hyperopt.os.path.exists',
-                 return_value=True)
-    mocker.patch('freqtrade.optimize.hyperopt.len',
-                 return_value=len(trials.results))
-    mock_read = mocker.patch('freqtrade.optimize.hyperopt.read_trials',
-                             return_value=trials)
-    mock_save = mocker.patch('freqtrade.optimize.hyperopt.save_trials',
-                             return_value=None)
-    mocker.patch('freqtrade.optimize.hyperopt.sorted',
-                 return_value=trials.results)
-    mocker.patch('freqtrade.optimize.preprocess')
-    mocker.patch('freqtrade.optimize.load_data')
-    mocker.patch('freqtrade.optimize.hyperopt.fmin',
-                 return_value={})
-    args = mocker.Mock(epochs=1,
-                       config='config.json.example',
-                       mongodb=False,
-                       timerange=None,
-                       spaces='all')
-
-    start(args)
->>>>>>> e3d22291
 
     mock_read.assert_called_once()
     mock_save.assert_called_once()
@@ -365,6 +293,7 @@
     conf.update({'epochs': 1})
     conf.update({'mongodb': False})
     conf.update({'timerange': None})
+    conf.update({'spaces': 'all'})
 
     hyperopt = Hyperopt(conf)
     hyperopt.trials = trials
@@ -387,6 +316,7 @@
     conf.update({'epochs': 1})
     conf.update({'mongodb': True})
     conf.update({'timerange': None})
+    conf.update({'spaces': 'all'})
     mocker.patch('freqtrade.optimize.hyperopt.hyperopt_optimize_conf', return_value=conf)
 
     hyperopt = Hyperopt(conf)
@@ -431,7 +361,13 @@
 
 
 def test_has_space():
-    assert has_space(['buy', 'roi'], 'roi')
-    assert has_space(['buy', 'roi'], 'buy')
-    assert not has_space(['buy', 'roi'], 'stoploss')
-    assert has_space(['all'], 'buy')+    """
+    Test Hyperopt.has_space() method
+    """
+    _HYPEROPT.config.update({'spaces': ['buy', 'roi']})
+    assert _HYPEROPT.has_space('roi')
+    assert _HYPEROPT.has_space('buy')
+    assert not _HYPEROPT.has_space('stoploss')
+
+    _HYPEROPT.config.update({'spaces': ['all']})
+    assert _HYPEROPT.has_space('buy')