from typing import Any, Dict

import torch

from freqtrade.freqai.base_models.BasePyTorchClassifier import BasePyTorchClassifier
from freqtrade.freqai.data_kitchen import FreqaiDataKitchen
from freqtrade.freqai.torch.PyTorchDataConvertor import (DefaultPyTorchDataConvertor,
                                                         PyTorchDataConvertor)
from freqtrade.freqai.torch.PyTorchMLPModel import PyTorchMLPModel
from freqtrade.freqai.torch.PyTorchModelTrainer import PyTorchModelTrainer


class PyTorchMLPClassifier(BasePyTorchClassifier):
    """
    This class implements the fit method of IFreqaiModel.
    in the fit method we initialize the model and trainer objects.
    the only requirement from the model is to be aligned to PyTorchClassifier
    predict method that expects the model to predict a tensor of type long.

    parameters are passed via `model_training_parameters` under the freqai
    section in the config file. e.g:
    {
        ...
        "freqai": {
            ...
            "model_training_parameters" : {
                "learning_rate": 3e-4,
                "trainer_kwargs": {
                    "max_iters": 5000,
                    "batch_size": 64,
                    "max_n_eval_batches": null,
                },
                "model_kwargs": {
                    "hidden_dim": 512,
                    "dropout_percent": 0.2,
                    "n_layer": 1,
                },
            }
        }
    }
    """

    @property
    def data_convertor(self) -> PyTorchDataConvertor:
        return DefaultPyTorchDataConvertor(
            target_tensor_type=torch.long,
            squeeze_target_tensor=True
        )

    def __init__(self, **kwargs) -> None:
        super().__init__(**kwargs)
        config = self.freqai_info.get("model_training_parameters", {})
        self.learning_rate: float = config.get("learning_rate",  3e-4)
        self.model_kwargs: Dict[str, Any] = config.get("model_kwargs",  {})
        self.trainer_kwargs: Dict[str, Any] = config.get("trainer_kwargs",  {})

    def fit(self, data_dictionary: Dict, dk: FreqaiDataKitchen, **kwargs) -> Any:
        """
        User sets up the training and test data to fit their desired model here
        :param data_dictionary: the dictionary holding all data for train, test,
            labels, weights
        :param dk: The datakitchen object for the current coin/model
        :raises ValueError: If self.class_names is not defined in the parent class.
        """

        class_names = self.get_class_names()
        self.convert_label_column_to_int(data_dictionary, dk, class_names)
        n_features = data_dictionary["train_features"].shape[-1]
        model = PyTorchMLPModel(
            input_dim=n_features,
            output_dim=len(class_names),
            **self.model_kwargs
        )
        model.to(self.device)
        optimizer = torch.optim.AdamW(model.parameters(), lr=self.learning_rate)
        criterion = torch.nn.CrossEntropyLoss()
<<<<<<< HEAD
        init_model = self.get_init_model(dk.pair)
        trainer = PyTorchModelTrainer(
            model=model,
            optimizer=optimizer,
            criterion=criterion,
            model_meta_data={"class_names": class_names},
            device=self.device,
            init_model=init_model,
            data_convertor=self.data_convertor,
            tb_logger=self.tb_logger,
            **self.trainer_kwargs,
        )
=======
        # check if continual_learning is activated, and retreive the model to continue training
        trainer = self.get_init_model(dk.pair)
        if trainer is None:
            trainer = PyTorchModelTrainer(
                model=model,
                optimizer=optimizer,
                criterion=criterion,
                model_meta_data={"class_names": class_names},
                device=self.device,
                data_convertor=self.data_convertor,
                **self.trainer_kwargs,
            )
>>>>>>> af8fbad2
        trainer.fit(data_dictionary, self.splits)
        return trainer<|MERGE_RESOLUTION|>--- conflicted
+++ resolved
@@ -74,20 +74,6 @@
         model.to(self.device)
         optimizer = torch.optim.AdamW(model.parameters(), lr=self.learning_rate)
         criterion = torch.nn.CrossEntropyLoss()
-<<<<<<< HEAD
-        init_model = self.get_init_model(dk.pair)
-        trainer = PyTorchModelTrainer(
-            model=model,
-            optimizer=optimizer,
-            criterion=criterion,
-            model_meta_data={"class_names": class_names},
-            device=self.device,
-            init_model=init_model,
-            data_convertor=self.data_convertor,
-            tb_logger=self.tb_logger,
-            **self.trainer_kwargs,
-        )
-=======
         # check if continual_learning is activated, and retreive the model to continue training
         trainer = self.get_init_model(dk.pair)
         if trainer is None:
@@ -98,8 +84,8 @@
                 model_meta_data={"class_names": class_names},
                 device=self.device,
                 data_convertor=self.data_convertor,
+                tb_logger=self.tb_logger,
                 **self.trainer_kwargs,
             )
->>>>>>> af8fbad2
         trainer.fit(data_dictionary, self.splits)
         return trainer