from datetime import datetime, timedelta, timezone

from freqtrade.persistence.models import Order, Trade


MOCK_TRADE_COUNT = 6


def enter_side(is_short: bool):
    return "sell" if is_short else "buy"


def exit_side(is_short: bool):
    return "buy" if is_short else "sell"


def direc(is_short: bool):
    return "short" if is_short else "long"


def mock_order_1(is_short: bool):
    return {
        'id': f'1234_{direc(is_short)}',
        'symbol': 'ETH/BTC',
        'status': 'closed',
        'side': enter_side(is_short),
        'type': 'limit',
        'price': 0.123,
        'amount': 123.0,
        'filled': 123.0,
        'remaining': 0.0,
    }


def mock_trade_1(fee, is_short: bool):
    trade = Trade(
        pair='ETH/BTC',
        stake_amount=0.001,
        amount=123.0,
        amount_requested=123.0,
        fee_open=fee.return_value,
        fee_close=fee.return_value,
        is_open=True,
        open_date=datetime.now(tz=timezone.utc) - timedelta(minutes=17),
        open_rate=0.123,
        exchange='binance',
<<<<<<< HEAD
        open_order_id=f'dry_run_buy_{direc(is_short)}_12345',
        strategy='StrategyTestV2',
=======
        open_order_id='dry_run_buy_12345',
        strategy='StrategyTestV3',
>>>>>>> d7ce9b9f
        timeframe=5,
        is_short=is_short
    )
    o = Order.parse_from_ccxt_object(mock_order_1(is_short), 'ETH/BTC', enter_side(is_short))
    trade.orders.append(o)
    return trade


def mock_order_2(is_short: bool):
    return {
        'id': f'1235_{direc(is_short)}',
        'symbol': 'ETC/BTC',
        'status': 'closed',
        'side': enter_side(is_short),
        'type': 'limit',
        'price': 0.123,
        'amount': 123.0,
        'filled': 123.0,
        'remaining': 0.0,
    }


def mock_order_2_sell(is_short: bool):
    return {
        'id': f'12366_{direc(is_short)}',
        'symbol': 'ETC/BTC',
        'status': 'closed',
        'side': exit_side(is_short),
        'type': 'limit',
        'price': 0.128,
        'amount': 123.0,
        'filled': 123.0,
        'remaining': 0.0,
    }


def mock_trade_2(fee, is_short: bool):
    """
    Closed trade...
    """
    trade = Trade(
        pair='ETC/BTC',
        stake_amount=0.001,
        amount=123.0,
        amount_requested=123.0,
        fee_open=fee.return_value,
        fee_close=fee.return_value,
        open_rate=0.123,
        close_rate=0.128,
        close_profit=-0.005 if is_short else 0.005,
        close_profit_abs=-0.005584127 if is_short else 0.000584127,
        exchange='binance',
        is_open=False,
<<<<<<< HEAD
        open_order_id=f'dry_run_sell_{direc(is_short)}_12345',
        strategy='StrategyTestV2',
=======
        open_order_id='dry_run_sell_12345',
        strategy='StrategyTestV3',
>>>>>>> d7ce9b9f
        timeframe=5,
        sell_reason='sell_signal',
        open_date=datetime.now(tz=timezone.utc) - timedelta(minutes=20),
        close_date=datetime.now(tz=timezone.utc) - timedelta(minutes=2),
        is_short=is_short
    )
    o = Order.parse_from_ccxt_object(mock_order_2(is_short), 'ETC/BTC', enter_side(is_short))
    trade.orders.append(o)
    o = Order.parse_from_ccxt_object(mock_order_2_sell(is_short), 'ETC/BTC', exit_side(is_short))
    trade.orders.append(o)
    return trade


def mock_order_3(is_short: bool):
    return {
        'id': f'41231a12a_{direc(is_short)}',
        'symbol': 'XRP/BTC',
        'status': 'closed',
        'side': enter_side(is_short),
        'type': 'limit',
        'price': 0.05,
        'amount': 123.0,
        'filled': 123.0,
        'remaining': 0.0,
    }


def mock_order_3_sell(is_short: bool):
    return {
        'id': f'41231a666a_{direc(is_short)}',
        'symbol': 'XRP/BTC',
        'status': 'closed',
        'side': exit_side(is_short),
        'type': 'stop_loss_limit',
        'price': 0.06,
        'average': 0.06,
        'amount': 123.0,
        'filled': 123.0,
        'remaining': 0.0,
    }


def mock_trade_3(fee, is_short: bool):
    """
    Closed trade
    """
    trade = Trade(
        pair='XRP/BTC',
        stake_amount=0.001,
        amount=123.0,
        amount_requested=123.0,
        fee_open=fee.return_value,
        fee_close=fee.return_value,
        open_rate=0.05,
        close_rate=0.06,
        close_profit=-0.01 if is_short else 0.01,
        close_profit_abs=-0.001155 if is_short else 0.000155,
        exchange='binance',
        is_open=False,
        strategy='StrategyTestV3',
        timeframe=5,
        sell_reason='roi',
        open_date=datetime.now(tz=timezone.utc) - timedelta(minutes=20),
        close_date=datetime.now(tz=timezone.utc),
        is_short=is_short
    )
    o = Order.parse_from_ccxt_object(mock_order_3(is_short), 'XRP/BTC', enter_side(is_short))
    trade.orders.append(o)
    o = Order.parse_from_ccxt_object(mock_order_3_sell(is_short), 'XRP/BTC', exit_side(is_short))
    trade.orders.append(o)
    return trade


def mock_order_4(is_short: bool):
    return {
        'id': f'prod_buy_{direc(is_short)}_12345',
        'symbol': 'ETC/BTC',
        'status': 'open',
        'side': enter_side(is_short),
        'type': 'limit',
        'price': 0.123,
        'amount': 123.0,
        'filled': 0.0,
        'remaining': 123.0,
    }


def mock_trade_4(fee, is_short: bool):
    """
    Simulate prod entry
    """
    trade = Trade(
        pair='ETC/BTC',
        stake_amount=0.001,
        amount=123.0,
        amount_requested=124.0,
        fee_open=fee.return_value,
        fee_close=fee.return_value,
        open_date=datetime.now(tz=timezone.utc) - timedelta(minutes=14),
        is_open=True,
        open_rate=0.123,
        exchange='binance',
<<<<<<< HEAD
        open_order_id=f'prod_buy_{direc(is_short)}_12345',
        strategy='StrategyTestV2',
=======
        open_order_id='prod_buy_12345',
        strategy='StrategyTestV3',
>>>>>>> d7ce9b9f
        timeframe=5,
        is_short=is_short
    )
    o = Order.parse_from_ccxt_object(mock_order_4(is_short), 'ETC/BTC', enter_side(is_short))
    trade.orders.append(o)
    return trade


def mock_order_5(is_short: bool):
    return {
        'id': f'prod_buy_{direc(is_short)}_3455',
        'symbol': 'XRP/BTC',
        'status': 'closed',
        'side': enter_side(is_short),
        'type': 'limit',
        'price': 0.123,
        'amount': 123.0,
        'filled': 123.0,
        'remaining': 0.0,
    }


def mock_order_5_stoploss(is_short: bool):
    return {
        'id': f'prod_stoploss_{direc(is_short)}_3455',
        'symbol': 'XRP/BTC',
        'status': 'open',
        'side': exit_side(is_short),
        'type': 'stop_loss_limit',
        'price': 0.123,
        'amount': 123.0,
        'filled': 0.0,
        'remaining': 123.0,
    }


def mock_trade_5(fee, is_short: bool):
    """
    Simulate prod entry with stoploss
    """
    trade = Trade(
        pair='XRP/BTC',
        stake_amount=0.001,
        amount=123.0,
        amount_requested=124.0,
        fee_open=fee.return_value,
        fee_close=fee.return_value,
        open_date=datetime.now(tz=timezone.utc) - timedelta(minutes=12),
        is_open=True,
        open_rate=0.123,
        exchange='binance',
        strategy='SampleStrategy',
        stoploss_order_id=f'prod_stoploss_{direc(is_short)}_3455',
        timeframe=5,
        is_short=is_short
    )
    o = Order.parse_from_ccxt_object(mock_order_5(is_short), 'XRP/BTC', enter_side(is_short))
    trade.orders.append(o)
    o = Order.parse_from_ccxt_object(mock_order_5_stoploss(is_short), 'XRP/BTC', 'stoploss')
    trade.orders.append(o)
    return trade


def mock_order_6(is_short: bool):
    return {
        'id': f'prod_buy_{direc(is_short)}_6',
        'symbol': 'LTC/BTC',
        'status': 'closed',
        'side': enter_side(is_short),
        'type': 'limit',
        'price': 0.15,
        'amount': 2.0,
        'filled': 2.0,
        'remaining': 0.0,
    }


def mock_order_6_sell(is_short: bool):
    return {
        'id': f'prod_sell_{direc(is_short)}_6',
        'symbol': 'LTC/BTC',
        'status': 'open',
        'side': exit_side(is_short),
        'type': 'limit',
        'price': 0.15 if is_short else 0.20,
        'amount': 2.0,
        'filled': 0.0,
        'remaining': 2.0,
    }


def mock_trade_6(fee, is_short: bool):
    """
    Simulate prod entry with open exit order
    """
    trade = Trade(
        pair='LTC/BTC',
        stake_amount=0.001,
        amount=2.0,
        amount_requested=2.0,
        open_date=datetime.now(tz=timezone.utc) - timedelta(minutes=5),
        fee_open=fee.return_value,
        fee_close=fee.return_value,
        is_open=True,
        open_rate=0.15,
        exchange='binance',
        strategy='SampleStrategy',
        open_order_id=f"prod_sell_{direc(is_short)}_6",
        timeframe=5,
    )
    o = Order.parse_from_ccxt_object(mock_order_6(is_short), 'LTC/BTC', enter_side(is_short))
    trade.orders.append(o)
    o = Order.parse_from_ccxt_object(mock_order_6_sell(is_short), 'LTC/BTC', exit_side(is_short))
    trade.orders.append(o)
    return trade


def short_order():
    return {
        'id': '1236',
        'symbol': 'ETC/BTC',
        'status': 'closed',
        'side': 'sell',
        'type': 'limit',
        'price': 0.123,
        'amount': 123.0,
        'filled': 123.0,
        'remaining': 0.0,
    }


def exit_short_order():
    return {
        'id': '12367',
        'symbol': 'ETC/BTC',
        'status': 'closed',
        'side': 'buy',
        'type': 'limit',
        'price': 0.128,
        'amount': 123.0,
        'filled': 123.0,
        'remaining': 0.0,
    }


def short_trade(fee):
    """
        10 minute short limit trade on binance

        Short trade
        fee: 0.25% base
        interest_rate: 0.05% per day
        open_rate: 0.123 base
        close_rate: 0.128 base
        amount: 123.0 crypto
        stake_amount: 15.129 base
        borrowed: 123.0  crypto
        time-periods: 10 minutes(rounds up to 1/24 time-period of 1 day)
        interest: borrowed * interest_rate * time-periods
                    = 123.0 * 0.0005 * 1/24 = 0.0025625 crypto
        open_value: (amount * open_rate) - (amount * open_rate * fee)
            = (123 * 0.123) - (123 * 0.123 * 0.0025)
            = 15.091177499999999
        amount_closed: amount + interest = 123 + 0.0025625 = 123.0025625
        close_value: (amount_closed * close_rate) + (amount_closed * close_rate * fee)
            = (123.0025625 * 0.128) + (123.0025625 * 0.128 * 0.0025)
            = 15.78368882
        total_profit = open_value - close_value
            = 15.091177499999999 - 15.78368882
            = -0.6925113200000013
        total_profit_percentage = total_profit / stake_amount
            = -0.6925113200000013 / 15.129
            = -0.04577376693766946

    """
    trade = Trade(
        pair='ETC/BTC',
        stake_amount=15.129,
        amount=123.0,
        amount_requested=123.0,
        fee_open=fee.return_value,
        fee_close=fee.return_value,
        open_rate=0.123,
        # close_rate=0.128,
        # close_profit=-0.04577376693766946,
        # close_profit_abs=-0.6925113200000013,
        exchange='binance',
        is_open=True,
        open_order_id='dry_run_exit_short_12345',
        strategy='DefaultStrategy',
        timeframe=5,
        sell_reason='sell_signal',  # TODO-lev: Update to exit/close reason
        open_date=datetime.now(tz=timezone.utc) - timedelta(minutes=20),
        # close_date=datetime.now(tz=timezone.utc) - timedelta(minutes=2),
        is_short=True
    )
    o = Order.parse_from_ccxt_object(short_order(), 'ETC/BTC', 'sell')
    trade.orders.append(o)
    o = Order.parse_from_ccxt_object(exit_short_order(), 'ETC/BTC', 'sell')
    trade.orders.append(o)
    return trade


def leverage_order():
    return {
        'id': '1237',
        'symbol': 'DOGE/BTC',
        'status': 'closed',
        'side': 'buy',
        'type': 'limit',
        'price': 0.123,
        'amount': 123.0,
        'filled': 123.0,
        'remaining': 0.0,
        'leverage': 5.0
    }


def leverage_order_sell():
    return {
        'id': '12368',
        'symbol': 'DOGE/BTC',
        'status': 'closed',
        'side': 'sell',
        'type': 'limit',
        'price': 0.128,
        'amount': 123.0,
        'filled': 123.0,
        'remaining': 0.0,
        'leverage': 5.0
    }


def leverage_trade(fee):
    """
    5 hour short limit trade on kraken

        Short trade
        fee: 0.25% base
        interest_rate: 0.05% per day
        open_rate: 0.123 base
        close_rate: 0.128 base
        amount: 615 crypto
        stake_amount: 15.129 base
        borrowed: 60.516  base
        leverage: 5
        hours: 5
        interest: borrowed * interest_rate * ceil(1 + hours/4)
                    = 60.516 * 0.0005 * ceil(1 + 5/4) = 0.090774 base
        open_value: (amount * open_rate) + (amount * open_rate * fee)
            = (615.0 * 0.123) + (615.0 * 0.123 * 0.0025)
            = 75.83411249999999

        close_value: (amount_closed * close_rate) - (amount_closed * close_rate * fee) - interest
            = (615.0 * 0.128) - (615.0 * 0.128 * 0.0025) - 0.090774
            = 78.432426
        total_profit = close_value - open_value
            = 78.432426 - 75.83411249999999
            = 2.5983135000000175
        total_profit_percentage = ((close_value/open_value)-1) * leverage
            = ((78.432426/75.83411249999999)-1) * 5
            = 0.1713156134055116
    """
    trade = Trade(
        pair='DOGE/BTC',
        stake_amount=15.129,
        amount=615.0,
        leverage=5.0,
        amount_requested=615.0,
        fee_open=fee.return_value,
        fee_close=fee.return_value,
        open_rate=0.123,
        close_rate=0.128,
        close_profit=0.1713156134055116,
        close_profit_abs=2.5983135000000175,
        exchange='kraken',
        is_open=False,
        open_order_id='dry_run_leverage_buy_12368',
        strategy='DefaultStrategy',
        timeframe=5,
        sell_reason='sell_signal',  # TODO-lev: Update to exit/close reason
        open_date=datetime.now(tz=timezone.utc) - timedelta(minutes=300),
        close_date=datetime.now(tz=timezone.utc),
        interest_rate=0.0005
    )
    o = Order.parse_from_ccxt_object(leverage_order(), 'DOGE/BTC', 'sell')
    trade.orders.append(o)
    o = Order.parse_from_ccxt_object(leverage_order_sell(), 'DOGE/BTC', 'sell')
    trade.orders.append(o)
    return trade<|MERGE_RESOLUTION|>--- conflicted
+++ resolved
@@ -44,13 +44,8 @@
         open_date=datetime.now(tz=timezone.utc) - timedelta(minutes=17),
         open_rate=0.123,
         exchange='binance',
-<<<<<<< HEAD
         open_order_id=f'dry_run_buy_{direc(is_short)}_12345',
-        strategy='StrategyTestV2',
-=======
-        open_order_id='dry_run_buy_12345',
         strategy='StrategyTestV3',
->>>>>>> d7ce9b9f
         timeframe=5,
         is_short=is_short
     )
@@ -104,13 +99,8 @@
         close_profit_abs=-0.005584127 if is_short else 0.000584127,
         exchange='binance',
         is_open=False,
-<<<<<<< HEAD
         open_order_id=f'dry_run_sell_{direc(is_short)}_12345',
-        strategy='StrategyTestV2',
-=======
-        open_order_id='dry_run_sell_12345',
         strategy='StrategyTestV3',
->>>>>>> d7ce9b9f
         timeframe=5,
         sell_reason='sell_signal',
         open_date=datetime.now(tz=timezone.utc) - timedelta(minutes=20),
@@ -213,13 +203,8 @@
         is_open=True,
         open_rate=0.123,
         exchange='binance',
-<<<<<<< HEAD
         open_order_id=f'prod_buy_{direc(is_short)}_12345',
-        strategy='StrategyTestV2',
-=======
-        open_order_id='prod_buy_12345',
         strategy='StrategyTestV3',
->>>>>>> d7ce9b9f
         timeframe=5,
         is_short=is_short
     )
